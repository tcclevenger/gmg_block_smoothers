/* ---------------------------------------------------------------------
 *
 * Copyright (C) 2018 - 2019 by the deal.II authors
 *
 * This file is part of the deal.II library.
 *
 * The deal.II library is free software; you can use it, redistribute
 * it, and/or modify it under the terms of the GNU Lesser General
 * Public License as published by the Free Software Foundation; either
 * version 2.1 of the License, or (at your option) any later version.
 * The full text of the license can be found in the file LICENSE.md at
 * the top level directory of deal.II.
 *
 * ---------------------------------------------------------------------
 *
 * Authors: Thomas Clevenger, Clemson University
 *          Timo Heister, University of Utah
 */

<<<<<<< HEAD
// @note: This is work in progress and will be an example for block smoothers
// in geometric multigrid.
=======
#include <deal.II/base/tensor_function.h>
>>>>>>> eba75ee0
#include <deal.II/base/work_stream.h>
#include <deal.II/base/std_cxx14/memory.h>
#include <deal.II/base/quadrature_lib.h>
#include <deal.II/base/function.h>
#include <deal.II/base/logstream.h>
#include <deal.II/base/timer.h>
#include <deal.II/base/parameter_handler.h>
#include <deal.II/base/path_search.h>
#include <deal.II/lac/vector.h>
#include <deal.II/lac/full_matrix.h>
#include <deal.II/lac/sparse_matrix.h>
#include <deal.II/lac/dynamic_sparsity_pattern.h>
#include <deal.II/lac/solver_gmres.h>
#include <deal.II/lac/precondition.h>
#include <deal.II/lac/affine_constraints.h>
#include <deal.II/lac/relaxation_block.h>

#include <deal.II/grid/tria.h>
#include <deal.II/grid/grid_generator.h>
#include <deal.II/grid/grid_refinement.h>
#include <deal.II/grid/tria_accessor.h>
#include <deal.II/grid/tria_iterator.h>
#include <deal.II/grid/manifold_lib.h>
#include <deal.II/dofs/dof_handler.h>
#include <deal.II/dofs/dof_accessor.h>
#include <deal.II/dofs/dof_renumbering.h>
#include <deal.II/dofs/dof_tools.h>
#include <deal.II/fe/fe_values.h>
#include <deal.II/numerics/vector_tools.h>
#include <deal.II/numerics/matrix_tools.h>
#include <deal.II/numerics/data_out.h>
#include <deal.II/numerics/error_estimator.h>
#include <deal.II/meshworker/mesh_loop.h>
#include <deal.II/fe/fe_q.h>
#include <deal.II/fe/mapping_q.h>
#include <deal.II/grid/grid_out.h>

#include <deal.II/multigrid/mg_constrained_dofs.h>
#include <deal.II/multigrid/multigrid.h>
#include <deal.II/multigrid/mg_transfer.h>
#include <deal.II/multigrid/mg_transfer_matrix_free.h>
#include <deal.II/multigrid/mg_tools.h>
#include <deal.II/multigrid/mg_coarse.h>
#include <deal.II/multigrid/mg_smoother.h>
#include <deal.II/multigrid/mg_matrix.h>



#include <fstream>
#include <iostream>



#include <boost/random.hpp>
#include <boost/random/uniform_int_distribution.hpp>



namespace Step100
{
using namespace dealii;


template <int dim>
struct ScratchData
{
    ScratchData(const FiniteElement<dim> &fe,
                const unsigned int        quadrature_degree)
        : fe_values(fe,
                    QGauss<dim>(quadrature_degree),
                    update_values | update_gradients | update_hessians | update_quadrature_points |
                    update_JxW_values)
    {}

    ScratchData(const ScratchData<dim> &scratch_data)
        : fe_values(scratch_data.fe_values.get_fe(),
                    scratch_data.fe_values.get_quadrature(),
                    update_values | update_gradients | update_hessians | update_quadrature_points |
                    update_JxW_values)
    {}

    FEValues<dim> fe_values;
};
struct CopyData
{
    unsigned int level;
    unsigned int dofs_per_cell;

    FullMatrix<double>                   cell_matrix;
    Vector<double>                       cell_rhs;
    std::vector<types::global_dof_index> local_dof_indices;
};


struct Settings
{
    bool try_parse(const std::string &prm_filename);

    unsigned int fe_degree;
    std::string smoother_type;
    std::string dof_renum;
    bool with_sd;
    bool output;
};


bool
Settings::try_parse(const std::string &prm_filename)
{
    ParameterHandler prm;

    prm.declare_entry("fe degree", "1",
                      Patterns::Integer(0),
                      "Finite Element degree");
    prm.declare_entry("smoother type", "block sor",
                      Patterns::Selection("sor|jacobi|block sor|block jacobi"),
                      "Smoother Type: sor|jacobi|block sor|block jacobi");
    prm.declare_entry("dof renumbering", "downstream",
                      Patterns::Selection("none|random|downstream|upstream"),
                      "Dof renumbering: none|random|downstream|upstream");
    prm.declare_entry("with sd", "true",
                      Patterns::Bool(),
                      "With streamline diffusion: true|false");
    prm.declare_entry("output", "true",
                      Patterns::Bool(),
                      "Generate graphical output: true|false");

    try
    {
        prm.parse_input(prm_filename);
    }
    catch (const dealii::PathSearch::ExcFileNotFound &)
    {
        if (prm_filename.size()>0)
            std::cerr << "ERRROR: could not open the .prm file '"
                      << prm_filename << "'" << std::endl;
        else
            std::cerr << "Usage: please pass a .prm file as the first argument"
                      << std::endl;

        prm.print_parameters(std::cout, ParameterHandler::Text);
        return false;
    }
    this->fe_degree = prm.get_integer("fe degree");
    this->smoother_type = prm.get("smoother type");
    this->dof_renum = prm.get("dof renumbering");
    this->with_sd = prm.get_bool("with sd");
    this->output = prm.get_bool("output");

    return true;
}



namespace
{
template <class Iterator, int dim>
struct CompareDownstream
{
    /**
   * Constructor.
   */
    CompareDownstream (const Tensor<1,dim> &dir)
        :
          dir(dir)
    {}
    /**
   * Return true if c1 less c2.
   */
    bool operator () (const Iterator &c1, const Iterator &c2) const
    {
        const Tensor<1,dim> diff = c2->center() - c1->center();
        return (diff*dir > 0);
    }

private:
    /**
   * Flow direction.
   */
    const Tensor<1,dim> dir;
};

// Functions for creating permutation of cells for output and Block smoothers
template <int dim>
std::vector<unsigned int>
create_downstream_order (const DoFHandler<dim> &dof,
                         const Tensor<1,dim> direction,
                         const unsigned int     level)
{
    std::vector<typename DoFHandler<dim>::level_cell_iterator> ordered_cells;
    ordered_cells.reserve (dof.get_triangulation().n_cells(level));
    const CompareDownstream<typename DoFHandler<dim>::level_cell_iterator,dim> comparator(direction);

    typename DoFHandler<dim>::level_cell_iterator cell = dof.begin(level);
    typename DoFHandler<dim>::level_cell_iterator endc = dof.end(level);
    for (; cell!=endc; ++cell)
        ordered_cells.push_back(cell);

    std::sort (ordered_cells.begin(), ordered_cells.end(), comparator);

    std::vector<unsigned > ordered_indices;
    ordered_indices.reserve (dof.get_triangulation().n_cells(level));

    for (unsigned int i=0; i<ordered_cells.size(); ++i)
        ordered_indices.push_back(ordered_cells[i]->index());

    return ordered_indices;
}

template <int dim>
std::vector<unsigned int>
create_downstream_order (const DoFHandler<dim> &dof,
                         const Tensor<1,dim> direction)
{
    std::vector<typename DoFHandler<dim>::active_cell_iterator> ordered_cells;
    ordered_cells.reserve (dof.get_triangulation().n_active_cells());
    const CompareDownstream<typename DoFHandler<dim>::active_cell_iterator,dim> comparator(direction);

    typename DoFHandler<dim>::active_cell_iterator cell = dof.begin_active();
    typename DoFHandler<dim>::active_cell_iterator endc = dof.end();
    for (; cell!=endc; ++cell)
        ordered_cells.push_back(cell);

    std::sort (ordered_cells.begin(), ordered_cells.end(), comparator);

    std::vector<unsigned int> ordered_indices;
    ordered_indices.reserve (dof.get_triangulation().n_active_cells());

    for (unsigned int i=0; i<ordered_cells.size(); ++i)
        ordered_indices.push_back(ordered_cells[i]->index());

    return ordered_indices;
}



template <int dim>
std::vector<unsigned int>
create_random_order (const DoFHandler<dim> &dof,
                     const unsigned int level)
{
    const unsigned int n_cells = dof.get_triangulation().n_cells(level);

    std::vector<unsigned int> ordered_cells;
    ordered_cells.reserve (n_cells);

    typename DoFHandler<dim>::cell_iterator cell = dof.begin(level);
    typename DoFHandler<dim>::cell_iterator endc = dof.end(level);
    for (; cell!=endc; ++cell)
        ordered_cells.push_back(cell->index());

    // shuffle the elements; the following is essentially std::shuffle (which
    // is new in C++11) but with a boost URNG
    ::boost::mt19937 random_number_generator;
    for (unsigned int i = 1; i < n_cells; ++i)
    {
        // get a random number between 0 and i (inclusive)
        const unsigned int j =
                ::boost::random::uniform_int_distribution<>(0, i)(
                    random_number_generator);

        // if possible, swap the elements
        if (i != j)
            std::swap(ordered_cells[i], ordered_cells[j]);
    }

    return ordered_cells;
}

template <int dim>
std::vector<unsigned int>
create_random_order (const DoFHandler<dim> &dof)
{
    const unsigned int n_cells = dof.get_triangulation().n_active_cells();

    std::vector<unsigned int> ordered_cells;
    ordered_cells.reserve (n_cells);

    typename DoFHandler<dim>::active_cell_iterator cell = dof.begin_active();
    typename DoFHandler<dim>::active_cell_iterator endc = dof.end();
    for (; cell!=endc; ++cell)
        ordered_cells.push_back(cell->index());

    // shuffle the elements; the following is essentially std::shuffle (which
    // is new in C++11) but with a boost URNG
    ::boost::mt19937 random_number_generator;
    for (unsigned int i = 1; i < n_cells; ++i)
    {
        // get a random number between 0 and i (inclusive)
        const unsigned int j =
                ::boost::random::uniform_int_distribution<>(0, i)(
                    random_number_generator);

        // if possible, swap the elements
        if (i != j)
            std::swap(ordered_cells[i], ordered_cells[j]);
    }

    return ordered_cells;
}

}



// RHS and boundary is an adaptation from one in
// Finite Elements and Fast Iterative Solvers: with Applications
// in Incompressible Fluid Dynamics
template <int dim>
class RightHandSide : public Function<dim>
{
public:
    RightHandSide () : Function<dim>() {}

    virtual double value (const Point<dim>   &p,
                          const unsigned int  component = 0) const;

    virtual void value_list (const std::vector<Point<dim> > &points,
                             std::vector<double>            &values,
                             const unsigned int              component = 0) const;

private:
    static const Point<dim> center_point;
};

template <int dim>
double
RightHandSide<dim>::value (const Point<dim>   &p,
                           const unsigned int  component) const
{
    Assert (component == 0, ExcIndexRange (component, 0, 1));
    (void) component;
    (void) p;

    return 0.0;
}



template <int dim>
void
RightHandSide<dim>::value_list (const std::vector<Point<dim> > &points,
                                std::vector<double>            &values,
                                const unsigned int              component) const
{
    Assert (values.size() == points.size(),
            ExcDimensionMismatch (values.size(), points.size()));

    for (unsigned int i=0; i<points.size(); ++i)
        values[i] = RightHandSide<dim>::value (points[i], component);
}



template <int dim>
class BoundaryValues : public Function<dim>
{
public:
    BoundaryValues () : Function<dim>() {}

    virtual double value (const Point<dim>   &p,
                          const unsigned int  component = 0) const;

    virtual void value_list (const std::vector<Point<dim> > &points,
                             std::vector<double>            &values,
                             const unsigned int              component = 0) const;
};


template <int dim>
double
BoundaryValues<dim>::value (const Point<dim>   &p,
                            const unsigned int  component) const
{
    Assert (component == 0, ExcIndexRange (component, 0, 1));
    (void)component;

    if (
            std::fabs(p[0]*p[0] + p[1]*p[1] - 0.3*0.3) < 1e-8 //around cylinder
            ||
            std::fabs(p[0]+1)<1e-8 //x == -1
            ||
            std::fabs(p[1]-1)<1e-8 //y == 1
            ||
            (std::fabs(p[1]+1)<1e-8 && p[0]<0.5) //y == -1, x <= 0.5
            )
    {
        return 0.0;
    }
    else if (
             std::fabs(p[0]-1)<1e-8 //x = 1
             ||
             (std::fabs(p[1]+1)<1e-8 && p[0]>=0.5) //y == -1, x > 0.5
             )
    {
        return 1.0;
    }
    else
    {
        return 0.0;
    }
}



template <int dim>
void
BoundaryValues<dim>::value_list (const std::vector<Point<dim> > &points,
                                 std::vector<double>            &values,
                                 const unsigned int              component) const
{
    Assert (values.size() == points.size(),
            ExcDimensionMismatch (values.size(), points.size()));

    for (unsigned int i=0; i<points.size(); ++i)
        values[i] = BoundaryValues<dim>::value (points[i], component);
}

template <int dim>
double delta_value (const double hk,
                    const double eps,
                    const Tensor<1,dim> dir,
                    const double pk)
{
    // Value defined in 'On discontinuity–capturing methods for convection–diffusion equations'
    double Peclet = dir.norm()*hk/(2.0*eps*pk);
    double coth = (1.0+std::exp(-2.0*Peclet))/(1.0-std::exp(-2.0*Peclet));

    return hk/(2.0*dir.norm()*pk)*(coth - 1.0/Peclet);
}


template <int dim>
class AdvectionProblem
{
public:
    AdvectionProblem (Settings settings);
    void run ();

private:
    void setup_system ();

    template <class IteratorType>
    void
    assemble_cell(const IteratorType &cell,
                  ScratchData<dim>   &scratch_data,
                  CopyData           &copy_data);
    void
    assemble_system_and_multigrid();

    std::unique_ptr<MGSmoother<Vector<double>>> create_smoother ();

    void solve ();
    void refine_grid ();
    void output_results (const unsigned int cycle) const;

    Triangulation<dim>   triangulation;
    DoFHandler<dim>      dof_handler;

    FE_Q<dim>            fe;
    MappingQ<dim> mapping;
    unsigned int quad_degree;

    AffineConstraints<double>     constraints;

    SparsityPattern      sparsity_pattern;
    SparseMatrix<double> system_matrix;

    Vector<double>       solution;
    Vector<double>       system_rhs;

    MGLevelObject<SparsityPattern>       mg_sparsity_patterns;
    MGLevelObject<SparsityPattern>       mg_interface_sparsity_patterns;

    MGLevelObject<SparseMatrix<double> > mg_matrices;
    MGLevelObject<SparseMatrix<double> > mg_interface_in;
    MGLevelObject<SparseMatrix<double> > mg_interface_out;

    MGConstrainedDoFs                    mg_constrained_dofs;

    Settings settings;
    const double epsilon;
    Tensor<1,dim> advection_direction;
};



template <int dim>
AdvectionProblem<dim>::AdvectionProblem (Settings settings)
    :
      triangulation (Triangulation<dim>::limit_level_difference_at_vertices),
      dof_handler (triangulation),
      fe(settings.fe_degree),
      mapping(settings.fe_degree),
      quad_degree (2*fe.degree+2),
      settings(settings),
      epsilon(0.005)
{
<<<<<<< HEAD
    // Set Advection direction (problem is an adaptation from one in
    // Finite Elements and Fast Iterative Solvers: with Applications
    // in Incompressible Fluid Dynamics)
    advection_dir[0] = -std::sin(numbers::PI/6.0);
=======
    // Set Advection direction
    advection_direction[0] = -std::sin(numbers::PI/6.0);
>>>>>>> eba75ee0
    if (dim > 1)
      advection_direction[1] = std::cos(numbers::PI/6.0);
    if (dim > 2)
      advection_direction[2] = std::sin(numbers::PI/6.0);
}



template <int dim>
void AdvectionProblem<dim>::setup_system ()
{
    const unsigned int n_levels = triangulation.n_levels();

    dof_handler.distribute_dofs (fe);

    // We could renumber the active dofs with DoFRenumbering::downstream()
    // here, but the smoothers only act on multigrid levels and as such, this
<<<<<<< HEAD
    // wouldn't matter.
=======
    // won't matter. Instead, we will renumber the DoFs on each multigrid
    // level below.
>>>>>>> eba75ee0

    solution.reinit (dof_handler.n_dofs());
    system_rhs.reinit (dof_handler.n_dofs());

    constraints.clear ();
    DoFTools::make_hanging_node_constraints (dof_handler,
                                             constraints);

    VectorTools::interpolate_boundary_values (mapping, dof_handler,
                                              0,
                                              BoundaryValues<dim>(),
                                              constraints);
    VectorTools::interpolate_boundary_values (mapping, dof_handler,
                                              1,
                                              BoundaryValues<dim>(),
                                              constraints);
    constraints.close ();

    DynamicSparsityPattern dsp(dof_handler.n_dofs());
    DoFTools::make_sparsity_pattern(dof_handler,
                                    dsp,
                                    constraints,
                                    /*keep_constrained_dofs = */ false);

    sparsity_pattern.copy_from(dsp);

    system_matrix.reinit (sparsity_pattern);


    // Setup GMG DoFs
    dof_handler.distribute_mg_dofs ();

    // Renumber DoFs on each level in downstream or upstream direction if
    // needed. This is only necessary for point smoothers (SOR and Jacobi) as
    // the block smoothers operate on cells (see create_smoother()):
    if (settings.smoother_type == "sor" || settings.smoother_type == "jacobi")
    {
        if (settings.dof_renum == "downstream" || settings.dof_renum == "upstream")
        {
            const Tensor<1,dim> direction =
                    (settings.dof_renum == "upstream" ? -1.0 : 1.0) * advection_direction;

            for (unsigned int level=0; level < n_levels; ++level)
                DoFRenumbering::downstream(dof_handler,
                                           level,
<<<<<<< HEAD
                                           dir,
                                           /*dof_wise_renumbering = */ true);
=======
                                           direction,
                                           /*dof_wise_renumbering = */ false);
>>>>>>> eba75ee0
        }
        else if (settings.dof_renum == "random")
        {
            for (unsigned int level=0; level < n_levels; ++level)
                DoFRenumbering::random(dof_handler,
                                       level);
        }
        else
            Assert(false, ExcNotImplemented());
    }
    
    mg_constrained_dofs.clear();
    mg_constrained_dofs.initialize(dof_handler);

    std::set<types::boundary_id>  dirichlet_boundary_ids = {0,1};
    mg_constrained_dofs.make_zero_boundary_constraints(dof_handler, dirichlet_boundary_ids);

    mg_matrices.resize(0, n_levels-1);
    mg_matrices.clear_elements ();
    mg_interface_in.resize(0, n_levels-1);
    mg_interface_in.clear_elements ();
    mg_interface_out.resize(0, n_levels-1);
    mg_interface_out.clear_elements ();
    mg_sparsity_patterns.resize(0, n_levels-1);
    mg_interface_sparsity_patterns.resize(0, n_levels-1);

    for (unsigned int level=0; level<n_levels; ++level)
    {
        {
            DynamicSparsityPattern dsp(dof_handler.n_dofs(level),
                                       dof_handler.n_dofs(level));
            MGTools::make_sparsity_pattern(dof_handler, dsp, level);
            mg_sparsity_patterns[level].copy_from (dsp);
            mg_matrices[level].reinit(mg_sparsity_patterns[level]);
        }
        {
            DynamicSparsityPattern dsp(dof_handler.n_dofs(level),
                                       dof_handler.n_dofs(level));
            MGTools::make_interface_sparsity_pattern(dof_handler, mg_constrained_dofs, dsp, level);
            mg_interface_sparsity_patterns[level].copy_from(dsp);

            // We need both interface in and out matrices since our problem is not symmetric
            mg_interface_in[level].reinit(mg_interface_sparsity_patterns[level]);
            mg_interface_out[level].reinit(mg_interface_sparsity_patterns[level]);
        }
    }
}


template <int dim>
template <class IteratorType>
void
AdvectionProblem<dim>::assemble_cell(const IteratorType &cell,
                                     ScratchData<dim> &  scratch_data,
                                     CopyData &          copy_data)
{
    const unsigned int level = cell->level();
    copy_data.level          = level;

    const unsigned int dofs_per_cell = scratch_data.fe_values.get_fe().dofs_per_cell;
    copy_data.dofs_per_cell = dofs_per_cell;

    const unsigned int n_q_points = scratch_data.fe_values.get_quadrature().size();
    copy_data.cell_matrix.reinit(dofs_per_cell, dofs_per_cell);

    if (!cell->is_level_cell())
        copy_data.cell_rhs.reinit(dofs_per_cell);

    copy_data.local_dof_indices.resize(dofs_per_cell);
    cell->get_active_or_mg_dof_indices(copy_data.local_dof_indices);

    scratch_data.fe_values.reinit(cell);

    const RightHandSide<dim>    right_hand_side;
    std::vector<double>         rhs_values (n_q_points);

    right_hand_side.value_list (scratch_data.fe_values.get_quadrature_points(),
                                rhs_values);

    const double delta =
            settings.with_sd ? delta_value(cell->diameter(),
                                            epsilon,
                                            advection_direction,
                                            settings.fe_degree)
                             : 0.0;

    for (unsigned int q_point = 0; q_point < n_q_points; ++q_point)
        for (unsigned int i = 0; i < dofs_per_cell; ++i)
        {
            for (unsigned int j = 0; j < dofs_per_cell; ++j)
            {
                copy_data.cell_matrix(i, j) +=
                        (epsilon*
                         scratch_data.fe_values.shape_grad(j, q_point) *
                         scratch_data.fe_values.shape_grad(i, q_point) *
                         scratch_data.fe_values.JxW(q_point))
                        +
                        ((advection_direction * scratch_data.fe_values.shape_grad(j,q_point))*
                         scratch_data.fe_values.shape_value(i,q_point))
                        *scratch_data.fe_values.JxW(q_point);

                if (settings.with_sd)
                    copy_data.cell_matrix(i,j) += delta*
                            (advection_direction*scratch_data.fe_values.shape_grad(j,q_point))*
                            (advection_direction*scratch_data.fe_values.shape_grad(i,q_point))
                            * scratch_data.fe_values.JxW(q_point)
                            -
                            delta*epsilon*trace(scratch_data.fe_values.shape_hessian(j,q_point))*
                            (advection_direction*scratch_data.fe_values.shape_grad(i,q_point))
                            * scratch_data.fe_values.JxW(q_point);
            }
            if (!cell->is_level_cell())
            {
                copy_data.cell_rhs(i) += scratch_data.fe_values.shape_value(i,q_point)*
                        rhs_values[q_point]
                        *scratch_data.fe_values.JxW (q_point);
                if (settings.with_sd)
                    copy_data.cell_rhs(i) += delta*
                            rhs_values[q_point]*
                            advection_direction*scratch_data.fe_values.shape_grad(i,q_point)
                            *scratch_data.fe_values.JxW (q_point);
            }
        }
}


template <int dim>
void
AdvectionProblem<dim>::assemble_system_and_multigrid()
{
    auto cell_worker_active =
            [&](const decltype(dof_handler.begin_active()) &cell,
            ScratchData<dim> &                             scratch_data,
            CopyData &                                     copy_data)
    {
        this->assemble_cell(cell, scratch_data, copy_data);
    };



    auto copier_active = [&](const CopyData &copy_data)
    {
        constraints.distribute_local_to_global(copy_data.cell_matrix,
                                               copy_data.cell_rhs,
                                               copy_data.local_dof_indices,
                                               system_matrix,
                                               system_rhs);
    };


    MeshWorker::mesh_loop(dof_handler.begin_active(),
                          dof_handler.end(),
                          cell_worker_active,
                          copier_active,
                          ScratchData<dim>(fe, quad_degree),
                          CopyData(),
                          MeshWorker::assemble_own_cells);


    // Assemble GMG
    std::vector<AffineConstraints<double>> boundary_constraints(triangulation.n_global_levels());
    for (unsigned int level = 0; level < triangulation.n_global_levels(); ++level)
    {
        IndexSet dofset;
        DoFTools::extract_locally_relevant_level_dofs(dof_handler,
                                                      level,
                                                      dofset);
        boundary_constraints[level].reinit(dofset);
        boundary_constraints[level].add_lines(mg_constrained_dofs.get_refinement_edge_indices(level));
        boundary_constraints[level].add_lines(mg_constrained_dofs.get_boundary_indices(level));
        boundary_constraints[level].close();
    }

    auto cell_worker_mg = [&](const decltype(dof_handler.begin_mg()) &cell,
            ScratchData<dim>                                         &scratch_data,
            CopyData                                                 &copy_data)
    {
        this->assemble_cell(cell, scratch_data, copy_data);
    };

    auto copier_mg = [&](const CopyData &copy_data)
    {
        boundary_constraints[copy_data.level].distribute_local_to_global(copy_data.cell_matrix,
                                                                         copy_data.local_dof_indices,
                                                                         mg_matrices[copy_data.level]);

        // If (i,j) is an interface_out dof pair, then (j,i) is an interface_in dof pair.
        // Note: for interface_in, we load the transpose of the interface entries, i.e.,
        // the entry for dof pair (j,i) is stored in interface_in(i,j).
        for (unsigned int i = 0; i < copy_data.dofs_per_cell; ++i)
            for (unsigned int j = 0; j < copy_data.dofs_per_cell; ++j)
                if (mg_constrained_dofs.is_interface_matrix_entry(copy_data.level,
                                                                  copy_data.local_dof_indices[i],
                                                                  copy_data.local_dof_indices[j]))
                {
                    mg_interface_out[copy_data.level].add(copy_data.local_dof_indices[i],
                                                          copy_data.local_dof_indices[j],
                                                          copy_data.cell_matrix(i,j));
                    mg_interface_in[copy_data.level].add(copy_data.local_dof_indices[i],
                                                         copy_data.local_dof_indices[j],
                                                         copy_data.cell_matrix(j,i));
                }
    };

    MeshWorker::mesh_loop(dof_handler.begin_mg(),
                          dof_handler.end_mg(),
                          cell_worker_mg,
                          copier_mg,
                          ScratchData<dim>(fe, quad_degree),
                          CopyData(),
                          MeshWorker::assemble_own_cells);
}


template <int dim>
std::unique_ptr<MGSmoother<Vector<double>>>
AdvectionProblem<dim>::create_smoother ()
{
    
    if (settings.smoother_type == "sor")
    {
        typedef PreconditionSOR<SparseMatrix<double> > Smoother;

        auto smoother = std_cxx14::make_unique<MGSmootherPrecondition<SparseMatrix<double>, Smoother, Vector<double> >>();
        smoother->initialize(mg_matrices,Smoother::AdditionalData(fe.degree == 1 ? 1.0 : 0.62));
        smoother->set_steps(2);
        return smoother;
    }
    else if (settings.smoother_type == "jacobi")
    {
        typedef PreconditionJacobi<SparseMatrix<double> > Smoother;
        auto smoother = std_cxx14::make_unique<MGSmootherPrecondition<SparseMatrix<double>, Smoother, Vector<double> >>();
        smoother->initialize(mg_matrices, Smoother::AdditionalData(fe.degree == 1 ? 0.6667 : 0.47));
        smoother->set_steps(4);
        return smoother;
    }
    else if (settings.smoother_type == "block sor")
    {
        typedef RelaxationBlockSOR<SparseMatrix<double>, double, Vector<double> > Smoother;

        static MGLevelObject<typename Smoother::AdditionalData> smoother_data;
        smoother_data.resize(0, triangulation.n_levels() - 1);

        for (unsigned int level=0; level < triangulation.n_levels(); ++level)
        {
            DoFTools::make_cell_patches(smoother_data[level].block_list, dof_handler, level);

            smoother_data[level].relaxation = 1.0;
            smoother_data[level].inversion = PreconditionBlockBase<double>::svd;

            std::vector<unsigned int> ordered_indices;
            if (settings.dof_renum == "downstream")
                ordered_indices = create_downstream_order(dof_handler,
                                                          advection_direction,
                                                          level);
            else if (settings.dof_renum == "upstream")
                ordered_indices = create_downstream_order(dof_handler,
                                                          -1.0*advection_direction,
                                                          level);
            else if (settings.dof_renum == "random")
                ordered_indices = create_random_order(dof_handler, level);
            else if (settings.dof_renum == "none")
            {
                //Do nothing
            }
            else
                AssertThrow(false, ExcNotImplemented());

            smoother_data[level].order = std::vector<std::vector<unsigned int> > (1, ordered_indices);
        }

        auto smoother = std_cxx14::make_unique<MGSmootherPrecondition<SparseMatrix<double>, Smoother, Vector<double> >>();
        smoother->initialize(mg_matrices, smoother_data);
        smoother->set_steps(1);
        return smoother;
    }
    else if (settings.smoother_type == "block jacobi")
    {
        typedef RelaxationBlockJacobi<SparseMatrix<double>, double, Vector<double> > Smoother;

        static MGLevelObject<typename Smoother::AdditionalData> smoother_data;
        smoother_data.resize(0, triangulation.n_levels() - 1);

        for (unsigned int level=0; level < triangulation.n_levels(); ++level)
        {
            DoFTools::make_cell_patches(smoother_data[level].block_list, dof_handler, level);

            smoother_data[level].relaxation = 0.25;
            smoother_data[level].inversion = PreconditionBlockBase<double>::svd;

            std::vector<unsigned int> ordered_indices;
            if (settings.dof_renum == "downstream")
                ordered_indices = create_downstream_order(dof_handler,
                                                          advection_direction,
                                                          level);
            else if (settings.dof_renum == "upstream")
                ordered_indices = create_downstream_order(dof_handler,
                                                          -1.0*advection_direction,
                                                          level);
            else if (settings.dof_renum == "random")
                ordered_indices = create_random_order(dof_handler, level);
            else if (settings.dof_renum == "none")
            {
                //Do nothing
            }
            else
                AssertThrow(false, ExcNotImplemented());

            smoother_data[level].order = std::vector<std::vector<unsigned int> > (1, ordered_indices);
        }

        auto smoother = std_cxx14::make_unique<MGSmootherPrecondition<SparseMatrix<double>, Smoother, Vector<double> >>();
        smoother->initialize(mg_matrices, smoother_data);
        smoother->set_steps(2);
        return smoother;
    }
    else
        AssertThrow(false, ExcNotImplemented());
}


template <int dim>
void AdvectionProblem<dim>::solve ()
{
    Timer time;

    const double solve_tol = 1e-8*system_rhs.l2_norm();
    const unsigned int max_iters = 200;
    SolverControl solver_control (max_iters, solve_tol, true, true);
    solver_control.enable_history_data();

    typedef MGTransferPrebuilt<Vector<double> > Transfer;
    Transfer mg_transfer(mg_constrained_dofs);
    mg_transfer.build_matrices(dof_handler);

    FullMatrix<double> coarse_matrix;
    coarse_matrix.copy_from (mg_matrices[0]);
    MGCoarseGridHouseholder<double, Vector<double> > coarse_grid_solver;
    coarse_grid_solver.initialize (coarse_matrix);

    std::unique_ptr<MGSmoother<Vector<double>>> mg_smoother = create_smoother();

    mg::Matrix<Vector<double> > mg_matrix(mg_matrices);
    mg::Matrix<Vector<double> > mg_interface_matrix_in(mg_interface_in);
    mg::Matrix<Vector<double> > mg_interface_matrix_out(mg_interface_out);

    Multigrid<Vector<double> > mg(mg_matrix,
                                  coarse_grid_solver,
                                  mg_transfer,
                                  *mg_smoother,
                                  *mg_smoother);
    mg.set_edge_matrices(mg_interface_matrix_out, mg_interface_matrix_in);

    PreconditionMG<dim, Vector<double>, Transfer>
            preconditioner(dof_handler, mg, mg_transfer);


    std::cout << "     Solving with GMRES to tol " << solve_tol << "..." << std::endl;
    SolverGMRES<>    solver (solver_control);

    time.restart();
    solver.solve (system_matrix, solution, system_rhs,
                  preconditioner);
    time.stop();

    std::cout << "          converged in " << solver_control.last_step() << " iterations"
              << " in " << time.last_wall_time()
              << " seconds " << std::endl;

    constraints.distribute (solution);
}



template <int dim>
void AdvectionProblem<dim>::output_results (const unsigned int cycle) const
{
    DataOut<dim> data_out;
    data_out.attach_dof_handler (dof_handler);
    data_out.add_data_vector (solution, "solution");

    // Here we generate an index for each cell to visualize the ordering used
    // by the smoothers. Note that we do this only for the active cells
    // instead of the levels, where the smoothers are actually used. For the
    // point smoothers we renumber DoFs instead of cells, so this is only an
    // approximation of what happens in reality. Finally, the random ordering
    // is not the random ordering we actually use (see create_smoother() for
    // that).
    const unsigned int n_active_cells = triangulation.n_active_cells();
    Vector<double> cell_indices (n_active_cells);

    {
      // First generate a permutation vector for the cell indices:
      std::vector<unsigned int> ordered_indices;
      if (settings.dof_renum == "downstream")
	{
	  ordered_indices = create_downstream_order(dof_handler,
						    advection_direction);
	}
      else if (settings.dof_renum == "upstream")
	{
	  ordered_indices = create_downstream_order(dof_handler,
						    -1.0*advection_direction);
	}
      else if (settings.dof_renum == "random")
	{
	  ordered_indices = create_random_order(dof_handler);
	}
      else if (settings.dof_renum == "none")
	{
	  ordered_indices.resize(n_active_cells);
	  for (unsigned int i=0;i<n_active_cells;++i)
	    ordered_indices[i]=i;
	}
      else
        AssertThrow(false, ExcNotImplemented());

      // Then copy the permutation in ordered_indices into an output vector:
      for (unsigned int i=0; i<n_active_cells; ++i)
	cell_indices(ordered_indices[i]) = static_cast<double>(i);
    }

    data_out.add_data_vector (cell_indices, "cell_index");

    data_out.build_patches ();

    std::string filename = "solution-"
			   + Utilities::int_to_string(cycle)
			   + ".vtu";
    std::ofstream output (filename.c_str());
    data_out.write_vtu (output);
}


template <int dim>
void AdvectionProblem<dim>::run ()
{
    for (unsigned int cycle=0; cycle < (settings.fe_degree == 1 ? 7 : 5); ++cycle)
    {
        std::cout << "  Cycle " << cycle << ':' << std::endl;

        if (cycle == 0)
        {
            GridGenerator::hyper_cube_with_cylindrical_hole (triangulation,0.3,1.0,
                                                             0.5,1,false);
            static const SphericalManifold<dim> manifold_description(Point<dim>(0,0));
            triangulation.set_manifold (1, manifold_description);
        }

        triangulation.refine_global();

        setup_system ();

        std::cout << "     Number of active cells:       "
                  << triangulation.n_active_cells()
                  << " (" << triangulation.n_levels() << " levels)"
                  << std::endl;
        std::cout << "     Number of degrees of freedom: "
                  << dof_handler.n_dofs()
                  << std::endl;

        assemble_system_and_multigrid ();

        solve ();

        if (settings.output)
            output_results (cycle);

        std::cout << std::endl;
    }
}
}


int main (int argc, char *argv[])
{
    try
    {
        Step100::Settings settings;
        if (!settings.try_parse((argc>1) ? (argv[1]) : ""))
            return 0;

        Step100::AdvectionProblem<2> advection_problem_2d(settings);
        advection_problem_2d.run ();
    }
    catch (std::exception &exc)
    {
        std::cerr << std::endl << std::endl
                  << "----------------------------------------------------"
                  << std::endl;
        std::cerr << "Exception on processing: " << std::endl
                  << exc.what() << std::endl
                  << "Aborting!" << std::endl
                  << "----------------------------------------------------"
                  << std::endl;
        return 1;
    }
    catch (...)
    {
        std::cerr << std::endl << std::endl
                  << "----------------------------------------------------"
                  << std::endl;
        std::cerr << "Unknown exception!" << std::endl
                  << "Aborting!" << std::endl
                  << "----------------------------------------------------"
                  << std::endl;
        return 1;
    }

    return 0;
}<|MERGE_RESOLUTION|>--- conflicted
+++ resolved
@@ -17,12 +17,9 @@
  *          Timo Heister, University of Utah
  */
 
-<<<<<<< HEAD
 // @note: This is work in progress and will be an example for block smoothers
 // in geometric multigrid.
-=======
 #include <deal.II/base/tensor_function.h>
->>>>>>> eba75ee0
 #include <deal.II/base/work_stream.h>
 #include <deal.II/base/std_cxx14/memory.h>
 #include <deal.II/base/quadrature_lib.h>
@@ -521,15 +518,10 @@
       settings(settings),
       epsilon(0.005)
 {
-<<<<<<< HEAD
     // Set Advection direction (problem is an adaptation from one in
     // Finite Elements and Fast Iterative Solvers: with Applications
     // in Incompressible Fluid Dynamics)
-    advection_dir[0] = -std::sin(numbers::PI/6.0);
-=======
-    // Set Advection direction
     advection_direction[0] = -std::sin(numbers::PI/6.0);
->>>>>>> eba75ee0
     if (dim > 1)
       advection_direction[1] = std::cos(numbers::PI/6.0);
     if (dim > 2)
@@ -547,12 +539,8 @@
 
     // We could renumber the active dofs with DoFRenumbering::downstream()
     // here, but the smoothers only act on multigrid levels and as such, this
-<<<<<<< HEAD
-    // wouldn't matter.
-=======
-    // won't matter. Instead, we will renumber the DoFs on each multigrid
+    // wouldn't matter. Instead, we will renumber the DoFs on each multigrid
     // level below.
->>>>>>> eba75ee0
 
     solution.reinit (dof_handler.n_dofs());
     system_rhs.reinit (dof_handler.n_dofs());
@@ -598,13 +586,8 @@
             for (unsigned int level=0; level < n_levels; ++level)
                 DoFRenumbering::downstream(dof_handler,
                                            level,
-<<<<<<< HEAD
-                                           dir,
-                                           /*dof_wise_renumbering = */ true);
-=======
-                                           direction,
+                                            direction,
                                            /*dof_wise_renumbering = */ false);
->>>>>>> eba75ee0
         }
         else if (settings.dof_renum == "random")
         {
